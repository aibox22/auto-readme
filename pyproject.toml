--- conflicted
+++ resolved
@@ -4,11 +4,7 @@
 
 [project]
 name = "readmex"
-<<<<<<< HEAD
-version = "0.2.3"
-=======
 version = "0.2.4"
->>>>>>> 51b78158
 authors = [
   { name="stone91", email="m370025263@gmail.com" },
   { name="lintao", email="lint22@mails.tsinghua.edu.cn"},
